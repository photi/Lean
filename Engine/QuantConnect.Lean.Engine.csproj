--- conflicted
+++ resolved
@@ -106,15 +106,13 @@
     <Reference Include="Fasterflect">
       <HintPath>..\packages\fasterflect.2.1.3\lib\net40\Fasterflect.dll</HintPath>
     </Reference>
-<<<<<<< HEAD
     <Reference Include="FSharp.Core, Version=4.3.1.0, Culture=neutral, PublicKeyToken=b03f5f7f11d50a3a, processorArchitecture=MSIL">
       <Private>True</Private>
       <HintPath>..\packages\FSharp.Core.3.1.2.1\lib\net40\FSharp.Core.dll</HintPath>
-=======
-    <Reference Include="Ionic.Zip, Version=1.9.3.0, Culture=neutral, processorArchitecture=MSIL">
+    </Reference>
+	<Reference Include="Ionic.Zip, Version=1.9.3.0, Culture=neutral, processorArchitecture=MSIL">
       <SpecificVersion>False</SpecificVersion>
       <HintPath>..\packages\DotNetZip.1.9.3\lib\net20\Ionic.Zip.dll</HintPath>
->>>>>>> 73e666b3
     </Reference>
     <Reference Include="MySql.Data">
       <HintPath>..\packages\MySql.Data.6.9.6\lib\net45\MySql.Data.dll</HintPath>
